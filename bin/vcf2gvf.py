#!/usr/bin/env python3
# -*- coding: utf-8 -*-
"""

@author: madeline

This script converts VCF files that have been annotated into GVF
files, including the functional annotation. Required user
input is a VCF file.


"""

import argparse
import pandas as pd
import numpy as np
import json


def parse_args():
    parser = argparse.ArgumentParser(
        description='Converts a annotated VCF file to a GVF '
                    'file with functional annotation')
    parser.add_argument('--vcffile', type=str, default=None,
                        help='Path to a snpEFF-annotated VCF file')
    parser.add_argument('--functional_annotations', type=str,
                        default=None, help='TSV file of functional '
                                           'annotations')
    parser.add_argument('--size_stats', type=str, default=None,
                        help='Statistics file for for size extraction')
    parser.add_argument('--clades', type=str, default=None,
                        help='TSV file of WHO strain names and '
                             'VOC/VOI status')
    parser.add_argument('--clades_threshold', type=float,
                        default=0.75,
                        help='Alternate frequency cutoff for '
                             'clade-defining mutations')
    parser.add_argument('--gene_positions', type=str,
                        default=None,
                        help='gene positions in JSON format')
    parser.add_argument('--names_to_split', type=str,
                        default=None,
                        help='.tsv of multi-aa mutation names to '
                             'split up into individual aa names')
    parser.add_argument('--strain', type=str,
                        default='n/a',
                        help='lineage')
    parser.add_argument('--outvcf', type=str,
                        help='Filename for the output GVF file')
    parser.add_argument("--names", help="Save mutation names without "
                                        "functional annotations to "
                                        "TSV files for "
                                        "troubleshooting purposes",
                        action="store_true")
    return parser.parse_args()


def map_pos_to_gene_protein(pos, aa_names, GENE_POSITIONS_DICT):
    """This function is inspired/lifted from Ivan's code.
    Map a series of nucleotide positions to SARS-CoV-2 genes.
    See https://www.ncbi.nlm.nih.gov/nuccore/MN908947.
    :param pos: Nucleotide position pandas series from VCF
    :param aa_names: aa_names pandas series
    :param GENE_POSITIONS_DICT: Dictionary of gene positions from cov_lineages
    :type pos: int
    :return: series containing SARS-CoV-2 chromosome region names at each
    nucleotide position in ``pos``
    """
    # make a dataframe of the same length as
    # pos to put gene names in (+ other things)
    df = pos.astype(str).to_frame()

    # loop through genes dict to get gene names
    df["gene_names"] = df["POS"]
    for gene in GENE_POSITIONS_DICT["genes"]:
        # get nucleotide coordinates for this gene
        start = GENE_POSITIONS_DICT["genes"][gene]["coordinates"]["from"]
        end = GENE_POSITIONS_DICT["genes"][gene]["coordinates"]["to"]
        # for all the mutations that are found in this region,
        # assign this gene name
        gene_mask = pos.astype(int).between(start, end, inclusive="both")
        if gene == "Stem-loop":  # no stem_loop entry in SARS-CoV-2.json
            df["gene_names"][gene_mask] = gene + ",3\' UTR"
        else:
            df["gene_names"][gene_mask] = gene
    # label all mutations that didn't belong to any gene as "intergenic"
    df["gene_names"][df["gene_names"].str.isnumeric()] = "intergenic"

    # loop through proteins dict to get protein names
    df["protein_names"] = df["POS"]
    for protein in GENE_POSITIONS_DICT["proteins"]:
        start = GENE_POSITIONS_DICT["proteins"][protein][
            "g.coordinates"]["from"]
        end = GENE_POSITIONS_DICT["proteins"][protein]["g.coordinates"]["to"]
        protein_name = GENE_POSITIONS_DICT["proteins"][protein]["name"]
        # get protein names for all mutations that are within range
        protein_mask = pos.astype(int).between(start, end, inclusive="both")
        df["protein_names"][protein_mask] = protein_name
    # label all mutations that didn't belong to any protein as "n/a"
    df["protein_names"][df["protein_names"].str.isnumeric()] = "n/a"

    return(df["gene_names"], df["protein_names"])


def clade_defining_threshold(threshold, df):
    """Specifies the clade_defining attribute as True if AF >
    threshold, False if AF <= threshold, and n/a if the VCF is for a
    single genome """
    if not args.strain == 'n/a':
        sample_size = find_sample_size(table=args.size_stats,
                                       lineage=args.strain)
    else:
        sample_size = find_sample_size(table=args.size_stats,
                                       lineage=args.vcffile.replace(
                                           "vcf", "fasta"))

    if sample_size == 1:
        df["#attributes"] = df["#attributes"].astype(str) + \
                            "clade_defining=n/a;"
    else:
        df.loc[df.AF > threshold, "#attributes"] = df.loc[
                                                       df.AF > threshold, "#attributes"].astype(
            str) + "clade_defining=True;"
        df.loc[df.AF <= threshold, "#attributes"] = df.loc[
                                                        df.AF <= threshold, "#attributes"].astype(
            str) + "clade_defining=False;"
    return df


gvf_columns = ['#seqid', '#source', '#type', '#start', '#end',
               '#score', '#strand', '#phase', '#attributes']
vcf_colnames = ['#CHROM', 'POS', 'ID', 'REF', 'ALT', 'QUAL',
                'FILTER', 'INFO', 'FORMAT', 'unknown']


def vcftogvf(var_data, strain, GENE_POSITIONS_DICT, names_to_split):
    df = pd.read_csv(var_data, sep='\t', names=vcf_colnames)
    # remove pragmas
    df = df[~df['#CHROM'].str.contains("#")]
    # restart index from 0
    df = df.reset_index(drop=True)

    new_df = pd.DataFrame(index=range(0, len(df)), columns=gvf_columns)

    # fill in first 7 GVF columns, excluding 'type'
    new_df['#seqid'] = df['#CHROM']
    new_df['#source'] = '.'
    new_df['#start'] = df['POS']
    # this needs fixing
    new_df['#end'] = (df['POS'].astype(int) + df['ALT'].str.len() -
                      1).astype(str)
    new_df['#score'] = '.'
    new_df['#strand'] = '+'
    new_df['#phase'] = '.'

    # parse INFO column
    # sort out problematic sites tag formats
    df['INFO'] = df['INFO'].str.replace('ps_filter;', 'ps_filter=;')
    df['INFO'] = df['INFO'].str.replace('ps_exc;', 'ps_exc=;')
    df['INFO'] = df['INFO'].str.replace('=n/a', '')

    # parse EFF entry in INFO
    # series: extract everything between parentheses as elements of a
    # list
    eff_info = df['INFO'].str.findall('\((.*?)\)')
    # take first element of list
    eff_info = eff_info.apply(pd.Series)[0]
    # split at pipe, form dataframe
    eff_info = eff_info.str.split(pat='|').apply(pd.Series)
    # hgvs names
    hgvs = eff_info[3].str.rsplit(pat='c.').apply(pd.Series)
    hgvs_protein = hgvs[0].str[:-1]
    hgvs_nucleotide = 'g.' + hgvs[1] # change 'c.' to 'g.' for nucleotide names

    new_df['nt_name'] = hgvs_nucleotide
    new_df['aa_name'] = hgvs_protein

    # change nucleotide names of the form "g.C*4378A" to g.C4378AN;
    # change vcf_gene to "intergenic" here
    asterisk_mask = hgvs_nucleotide.str.contains('\*')
    hgvs_nucleotide[asterisk_mask] = 'g.' + df['REF'] + df['POS'] + \
                                     df['ALT']
    eff_info[5][asterisk_mask] = "intergenic"

    # use nucleotide name where protein name doesn't exist (for
    # 'Name' attribute)
    Names = hgvs[0].str[:-1]
    # fill in empty protein name spaces with nucleotide names ("c."...)
    Names[~Names.str.contains("p.")] = hgvs_nucleotide

    # take "p." off the protein names
    Names = Names.str.replace("p.", "", regex=True)

    new_df["Names"] = Names

    new_df['vcf_gene'] = eff_info[5]
    new_df['mutation_type'] = eff_info[1]

    new_df["multi_name"] = ''
    new_df["multiaa_comb_mutation"] = ''

    # gene and protein name extraction
    gene_names, protein_names = map_pos_to_gene_protein(
        df['POS'].astype(int), new_df['aa_name'], GENE_POSITIONS_DICT)
    new_df['#attributes'] = 'chrom_region=' + gene_names + ';'
    new_df['#attributes'] = new_df['#attributes'] + 'protein=' + \
        protein_names + ';'

    # make 'INFO' column easier to extract attributes from
    # split at ;, form dataframe
    info = df['INFO'].str.split(pat=';').apply(pd.Series)
    for column in info.columns:
        split = info[column].str.split(pat='=').apply(pd.Series)
        title = split[0].drop_duplicates().tolist()[0]
        if isinstance(title, str):
            title = title.lower()
            content = split[1]
            # ignore "tag=" in column content
            info[column] = content
            # make attribute tag as column label
            info.rename(columns={column: title}, inplace=True)

    # fill in 'type' column
    new_df['#type'] = info['type']

    # add 'INFO' attributes by name
    for column in ['ps_filter', 'ps_exc', 'mat_pep_id',
                   'mat_pep_desc', 'mat_pep_acc']:
        # drop nans if they exist
        info[column] = info[column].fillna('')
        new_df['#attributes'] = new_df['#attributes'].astype(str) + \
            column + '=' + info[column].astype(str) + ';'

    # add ro, ao, dp
    unknown = df['unknown'].str.split(pat=':').apply(pd.Series)

    if not strain == 'n/a' and args.size_stats is not None:
        sample_size = find_sample_size(table=args.size_stats,
                                       lineage=args.strain)
    elif args.size_stats is not None:
        sample_size = find_sample_size(table=args.size_stats,
                                       lineage=args.vcffile.replace(
                                           ".qc.sorted.variants.normalized. \
                                               filtered.SNPEFF.annotated.vcf",
                                           ""))
    else:
        sample_size = "n/a"

    if sample_size == 1:
        new_df['#attributes'] = new_df['#attributes'].astype(str) + \
                                'ro=n/a;ao=n/a;dp=1;'
    else:
        new_df['#attributes'] = new_df['#attributes'].astype(str) + \
                                'ro=' + unknown[3].astype(str) + ';'
        new_df['#attributes'] = new_df['#attributes'].astype(str) + \
                                'ao=' + unknown[5].astype(str) + ';'
        new_df['#attributes'] = new_df['#attributes'].astype(str) + \
                                'dp=' + info['dp'].astype(str) + ';'

    # add sample_size attribute
    # print(sample_size)
    new_df['#attributes'] = new_df['#attributes'] + "sample_size=" + \
                            str(sample_size) + ';'

    # add alternate frequency (AF) column for clade-defining cutoff (
    # af=ao/dp)
    # if there are no commas anywhere in the 'ao' column, calculate
    # AF straight out
    if unknown[5][unknown[5].str.contains(",")].empty:
        new_df['AF'] = unknown[5].astype(int) / info['dp'].astype(int)
    # if there is a comma, add the numbers together to calculate
    # alternate frequency
    else:
        new_df['added_ao'] = unknown[5].apply(lambda x: sum(map(int,
                                                                x.split(
                                                                    ','))))
        new_df['AF'] = new_df['added_ao'].astype(int) / info[
            'dp'].astype(int)

    # add columns copied straight from Zohaib's file
    for column in ['REF', 'ALT']:
        key = column.lower()
        if key == 'ref':
            key = 'Reference_seq'
        elif key == 'alt':
            key = 'Variant_seq'
        new_df['#attributes'] = new_df['#attributes'].astype(str) + \
                                key + '=' + df[column].astype(str) + ';'

    # split multi-aa names from the vcf into single-aa names (multi-row)
    # load names_to_split spreadsheet
    multiaanames = pd.read_csv(names_to_split, sep='\t', header=0)
    # multi-aa names that are in the gvf (list form)
    names_to_separate = np.intersect1d(multiaanames, new_df[
                                                         'Names'].str[
                                                     2:])
    # now split the rows apart in-place
    for multname in names_to_separate:
        # relevant part of 'split_into' column
        splits = multiaanames[multiaanames['name'] == multname][
            'split_into'].copy()
        # list of names to split into
        splits_list_1 = splits.str.split(pat=',').tolist()[0]
        splits_list = [s.replace("'", '') for s in splits_list_1]
        # new_df index containing multi-aa name
        split_index = new_df.index.get_loc(new_df.index[new_df[
                                                            'Names'].str[
                                                        2:] == multname][
                                               0])
        # copy of rows to alter
        seprows = new_df.loc[[split_index]].copy()
        # delete original combined mutation rows
        new_df = new_df.drop(split_index)

        i = 0
        for sepname in splits_list:
            # single-aa name
            seprows['Names'] = "p." + sepname
            # original multi-aa name
            seprows["multi_name"] = multname
            # other single-aa names corresponding to this multi-aa
            # mutation
            seprows["multiaa_comb_mutation"] = splits.tolist()[
                0].replace("'" + sepname + "'", '').replace(",,",
                                                            ',').replace(
                "','", "', '").strip(',')
            new_df = pd.concat([new_df.loc[:split_index + i], seprows,
                                new_df.loc[
                                split_index + i:]]).reset_index(
                drop=True)
            i += 1

    # add attributes
    new_df['#attributes'] = 'Name=' + new_df["Names"] + ';' + new_df[
        '#attributes'].astype(str)
    new_df['#attributes'] = new_df['#attributes'].astype(str) + \
                            'nt_name=' + new_df['nt_name'] + ';'
    new_df['#attributes'] = new_df['#attributes'].astype(str) + \
                            'aa_name=' + new_df['aa_name'] + ';'
    # gene names
    new_df['#attributes'] = new_df['#attributes'].astype(str) + \
                            'vcf_gene=' + new_df['vcf_gene'] + ';'
    # mutation type
    new_df['#attributes'] = new_df['#attributes'].astype(str) + \
                            'mutation_type=' + new_df[
                                'mutation_type'] + ';'

    # add strain name, multi-aa notes, sample_size
    new_df['#attributes'] = new_df[
                                '#attributes'] + 'viral_lineage=' + strain + ';'
    new_df['#attributes'] = new_df['#attributes'] + "multi_aa_name=" + \
                            new_df["multi_name"] + ';'

    new_df['#attributes'] = new_df[
                                '#attributes'] + "multiaa_comb_mutation=" + \
                            new_df["multiaa_comb_mutation"] + ';'
    new_df['#attributes'] = new_df[
                                '#attributes'] + "alternate_frequency=" + \
                            new_df['AF'].astype(str) + ';'

    # only keep the columns needed for a gvf file, plus
    # multiaa_comb_mutation to add to comb_mutation later
    new_df = new_df[gvf_columns + ['multiaa_comb_mutation', 'AF']]
    # new_df.to_csv('new_df.tsv', sep='\t', index=False, header=False)
    return new_df


# takes 4 arguments: the output df of vcftogvf.py, the functional
# annotation file, the clade defining mutations tsv, the strain name,
# and the names_to_split tsv.


def add_functions(gvf, annotation_file, clade_file, strain):
    attributes = gvf["#attributes"].str.split(pat=';').apply(pd.Series)
    # remember this includes nucleotide names where there are no
    # protein names
    hgvs_protein = attributes[0].str.split(pat='=').apply(pd.Series)[1]
    hgvs_nucleotide = attributes[1].str.split(pat='=').apply(pd.Series)[
        1]
    # drop the prefix
    gvf["mutation"] = hgvs_protein.str[2:]

    # merge annotated vcf and functional annotation files by
    # 'mutation' column in the gvf
    # load functional annotations spreadsheet
    df = pd.read_csv(annotation_file, sep='\t', header=0)

    for column in df.columns:
        df[column] = df[column].str.lstrip()
        # add functional annotations
    merged_df = pd.merge(df, gvf, on=['mutation'], how='right')

    # collect all mutation groups (including reference mutation) in a
    # column, sorted alphabetically
    # this is more roundabout than it needs to be; streamline with
    # grouby() later
    merged_df["mutation_group"] = merged_df["comb_mutation"].astype(
        str) + ", '" + merged_df["mutation"].astype(str) + "', " + \
                                  merged_df[
                                      'multiaa_comb_mutation'].astype(
                                      str)
    merged_df["mutation_group"] = merged_df[
        "mutation_group"].str.replace("nan, ", "")
    merged_df["mutation_group"] = merged_df[
        "mutation_group"].str.rstrip(' ').str.rstrip(',')

    # separate the mutation_group column into its own df with one
    # mutation per column
    mutation_groups = merged_df["mutation_group"].str.split(
        pat=',').apply(pd.Series)
    mutation_groups = mutation_groups.apply(
        lambda s: s.str.replace("'", ""))
    mutation_groups = mutation_groups.apply(
        lambda s: s.str.replace(" ", ""))
    # now each mutation has a column instead
    mutation_groups = mutation_groups.transpose()
    # sort each column alphabetically
    sorted_df = mutation_groups

    for column in mutation_groups.columns:
        sorted_df[column] = mutation_groups.sort_values(by=column,
                                                        ignore_index=True)[
            column]
    sorted_df = sorted_df.transpose()

    # since they're sorted, put everything back into a single cell,
    # don't care about dropna
    df3 = sorted_df.apply(lambda x: ','.join(x.astype(str)), axis=1)
    unique_groups = df3.drop_duplicates()
    unique_groups_multicol = sorted_df.drop_duplicates()
    # for sanity checking
    merged_df["mutation_group_labeller"] = df3

    # make a unique id for mutation groups that have all members
    # represented in the vcf
    # for groups with missing members, delete those functional
    # annotations
    merged_df["id"] = 'NaN'
    id_num = 0
    for row in range(unique_groups.shape[0]):
        group_mutation_set = set(unique_groups_multicol.iloc[row])
        # remove nan and 'nan' from set
        group_mutation_set = {x for x in group_mutation_set if (x == x
                                                                and x != 'nan')}
        gvf_all_mutations = set(gvf['mutation'].unique())
        indices = merged_df[merged_df.mutation_group_labeller ==
                            unique_groups.iloc[row]].index.tolist()
        # if all mutations in the group are in the vcf file, include
        # those rows and give them an id
        if group_mutation_set.issubset(gvf_all_mutations):
            merged_df.loc[merged_df.mutation_group_labeller ==
                          unique_groups.iloc[row], "id"] = "ID_" + \
                                                           str(id_num)
            id_num += 1
        else:
            # if not, drop group rows, leaving the remaining indices
            # unchanged
            merged_df = merged_df.drop(indices)

            # change semicolons in function descriptions to colons
    merged_df['function_description'] = merged_df[
        'function_description'].str.replace(';', ':')
    # change heteozygosity column to True/False
    merged_df['heterozygosity'] = merged_df['heterozygosity'] == \
                                  'heterozygous'
    # remove trailing spaces from citation
    merged_df['citation'] = merged_df['citation'].str.strip()
    # add key-value pairs to attributes column
    for column in ['function_category', 'source', 'citation',
                   'comb_mutation', 'function_description',
                   'heterozygosity']:
        key = column.lower()
        # replace NaNs with empty string
        merged_df[column] = merged_df[column].fillna('')
        merged_df["#attributes"] = merged_df["#attributes"].astype(
            str) + key + '=' + merged_df[column].astype(str) + ';'

    # get clade_defining status, and then info from clades file
    # load clade-defining mutations file
    clades = pd.read_csv(clade_file, sep='\t', header=0)
    clades = clades.replace(np.nan, '', regex=True)

    # find the relevant pango_lineage line in the clade file that
    # matches args.strain (call this line "var_to_match")

    cladefile_strain = 'None'
    available_strains = []
    for var in clades['pango_lineage'].tolist():
        if "," in var:
            for temp in var.split(","):
                if "[" not in var:
                    available_strains.append(temp)
                    if strain.startswith(temp):
                        var_to_match = var
                else:
                    parent = temp[0]
                    child = temp[2:-3].split("|")
                    for c in child:
                        available_strains.append(parent + str(c))
                        available_strains.append(parent + str(c) + ".*")
                        if strain.startswith(parent + str(c)):
                            var_to_match = var
        else:
            available_strains.append(var)
            if strain.startswith(var):
                var_to_match = var
                
    #print("var_to_match", var_to_match)


    for strain in available_strains:
        #for pango_strain in strain.replace("*", "").split(','):
        if args.strain.startswith(strain): # this will ignore asterisks: "BQ.1.1" returns "BQ" not "BQ.*" as the cladefile_strain
            cladefile_strain = strain
            #print("cladefile_strain", cladefile_strain)

<<<<<<< HEAD
    
=======

>>>>>>> 9ebc5cf1
    # if strain in available_strains:
    if cladefile_strain != 'None':
        # find the index of the relevant row
        var_index = clades.index[clades['pango_lineage'] == var_to_match].tolist()[0]
        # extract status, WHO strain name, etc. from clades file
        who_variant = clades.loc[var_index, 'variant']
        variant_type = clades.loc[var_index, 'variant_type']
        voi_designation_date = clades.loc[var_index, 'voi_designation_date']
        voc_designation_date = clades.loc[var_index, 'voc_designation_date']
        vum_designation_date = clades.loc[var_index, 'vum_designation_date']
        status = clades.loc[var_index, 'status']

        # get True/False/n/a designation for clade-defining status
        merged_df = clade_defining_threshold(args.clades_threshold,
                                             merged_df)

        # add remaining attributes from clades file
        merged_df["#attributes"] = merged_df["#attributes"].astype(
            str) + "variant=" + who_variant + ';' + "variant_type=" + \
                                   variant_type + ';' + "voi_designation_date=" + \
                                   voi_designation_date + ';' + \
                                   "voc_designation_date=" + \
                                   voc_designation_date + ';' + \
                                   "vum_designation_date=" + \
                                   vum_designation_date + ';' + \
                                   "status=" + status + ';'
    else:
        merged_df["#attributes"] = merged_df["#attributes"].astype(
            str) + "clade_defining=n/a;" + "who_variant=n/a;" + \
                                   "variant_type=n/a;" + \
                                   "voi_designation_date=n/a;" + \
                                   "voc_designation_date=n/a;" + \
                                   "vum_designation_date=n/a;" + \
                                    "status=n/a;"

    # add ID to attributes
    merged_df["#attributes"] = 'ID=' + merged_df['id'].astype(
        str) + ';' + merged_df["#attributes"].astype(str)

    if args.names:
        # get list of names in tsv but not in functional annotations,
        # and vice versa, saved as a .tsv
        tsv_names = gvf["mutation"].unique()
        functional_annotation_names = df["mutation"].unique()
        print(str(np.setdiff1d(tsv_names,
                               functional_annotation_names).shape[0])
              + "/" + str(tsv_names.shape[0]) + " mutation names were "
                                                "not found in "
                                                "functional_annotations")
        leftover_names = pd.DataFrame({'in_tsv_only': np.setdiff1d(
            tsv_names, functional_annotation_names)})
        leftover_names["strain"] = strain
        '''
        clade_names = clades["mutation"].unique()
        leftover_clade_names = pd.DataFrame({'unmatched_clade_names':np.setdiff1d(clade_names, tsv_names)})
        leftover_clade_names["strain"] = strain
        '''
        return merged_df[gvf_columns], leftover_names, gvf[
            "mutation"].tolist()  # , leftover_clade_names

    else:
        return merged_df[gvf_columns]


def find_sample_size(table, lineage):
    strain_tsv_df = pd.read_csv(table, delim_whitespace=True,
                                usecols=['file', 'num_seqs'])
    # print(lineage)
    num_seqs = strain_tsv_df[strain_tsv_df['file'] ==
                             lineage + ".qc.fasta"]['num_seqs'].values

    return num_seqs[0]


if __name__ == '__main__':

    args = parse_args()
    with open(args.gene_positions) as fp:
        GENE_PROTEIN_POSITIONS_DICT = json.load(fp)
    annotation_file = args.functional_annotations
    clade_file = args.clades

    # make empty list in which to store mutation names from all
    # strains in the folder together
    all_strains_mutations = []
    # empty dataframe to hold unmatched names
    leftover_df = pd.DataFrame()
    # unmatched_clade_names = pd.DataFrame() #empty dataframe to hold
    # unmatched clade-defining mutation names
    pragmas = pd.DataFrame([['##gff-version 3'], ['##gvf-version '
                                                  '1.10'], [
                                '##species NCBI_Taxonomy_URI=http://www.ncbi.nlm.nih.gov/Taxonomy/Browser/wwwtax.cgi?id=2697049']])  # pragmas are in column 0

    file = args.vcffile

    print("Processing: " + file)

    # create gvf from annotated vcf (ignoring pragmas for now)
    gvf = vcftogvf(file, args.strain, GENE_POSITIONS_DICT,
                   args.names_to_split)
    # add functional annotations
    if args.names:
        '''
        annotated_gvf, leftover_names, mutations, \
        leftover_clade_names = add_functions(gvf,
                                             annotation_file,
                                             clade_file, args.strain)
        '''
        annotated_gvf, leftover_names, mutations = add_functions(gvf,
                                                                 annotation_file,
                                                                 clade_file,
                                                                 args.strain)
    else:
        annotated_gvf = add_functions(gvf, annotation_file,
                                      clade_file, args.strain)
    # add pragmas to df, then save to .gvf
    # columns are now 0, 1, ...
    annotated_gvf = pd.DataFrame(np.vstack([annotated_gvf.columns,
                                            annotated_gvf]))
    final_gvf = pragmas.append(annotated_gvf)
    filepath = args.outvcf  # outdir + strain + ".annotated.gvf"
    print("Saved as: ", filepath)
    print("")
    final_gvf.to_csv(filepath, sep='\t', index=False, header=False)

    # get name troubleshooting reports
    if args.names:
        all_strains_mutations.append(mutations)
        leftover_df = leftover_df.append(leftover_names)
        # unmatched_clade_names = unmatched_clade_names.append(
        # leftover_clade_names)
        # save unmatched names (in tsv but not in
        # functional_annotations) across all strains to a .tsv file
        leftover_names_filepath = "leftover_names.tsv"
        leftover_df.to_csv(leftover_names_filepath, sep='\t',
                           index=False)
        print("")
        print("Mutation names not found in functional annotations "
              "file saved to " + leftover_names_filepath)
        '''
        #save unmatched clade-defining mutation names to a .tsv file
        leftover_clade_names_filepath = "leftover_clade_defining_names.tsv"
        unmatched_clade_names.to_csv(leftover_clade_names_filepath,sep='\t', index=False)
        print("Clade-defining mutation names not found in the annotated VCF saved to " + leftover_clade_names_filepath)
        '''
        # print number of unique mutations across all strains
        flattened = [val for sublist in all_strains_mutations for val in
                     sublist]
        arr = np.array(flattened)
        print("# unique mutations in VCF file: ",
              np.unique(arr).shape[0])

    print("")
    print("Processing complete.")<|MERGE_RESOLUTION|>--- conflicted
+++ resolved
@@ -514,11 +514,6 @@
             cladefile_strain = strain
             #print("cladefile_strain", cladefile_strain)
 
-<<<<<<< HEAD
-    
-=======
-
->>>>>>> 9ebc5cf1
     # if strain in available_strains:
     if cladefile_strain != 'None':
         # find the index of the relevant row
