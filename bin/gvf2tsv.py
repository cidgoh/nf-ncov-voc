#!/usr/bin/env python3
# -*- coding: utf-8 -*-

import argparse
import pandas as pd
import os

"""
Created on Mon Aug  9 10:47:11 2021

@author: madeline
"""

'''This script converts GVF files to TSVs, for later conversion to an 
HTML case report. '''


def parse_args():
    parser = argparse.ArgumentParser(
        description='Converts a GVF file to a TSV')
    parser.add_argument('--gvf_files', type=str, default=None,
                        nargs='*',
                        help='Path to GVF-containing directory')
    parser.add_argument('--clades', type=str, default=None,
                        help='TSV file of WHO strain names and '
                             'VOC/VOI status')
    parser.add_argument('--outtsv', type=str,
                        default="surveillance_report",
                        help='Filepath for finished .tsv')
    group = parser.add_mutually_exclusive_group()
    group.add_argument('--specify_variants', type=str, default=None,
                       nargs='*', help='Name(s) of WHO variant to '
                                       'make report for (Not '
                                       'case-sensitive).')
    group.add_argument('--all_variants', action="store_true",
<<<<<<< HEAD
                        help='Create reports for all variants, using all available reference lineage gvf files.  Not case-sensitive.')
    parser.add_argument('--table', type=str, default=None,
                        help='Multi-strain TSV file generated in workflow that contains num_seqs column')
=======
                       help='Create reports for all variants, using '
                            'all available reference lineage gvf '
                            'files')
>>>>>>> 0752ab5f

    return parser.parse_args()


def find_gvfs(lineages, gvf_list):
    """This function searches for gvf files in a directory which have
    filenames that contain specified lineage names.
    :param lineages: Pangolin lineages to include in the report
    :type lineages: list of strings
    :param gvf_list: directory to search for gvf files
    :type gvf_list: string
    :return: list of gvf filenames to process for the report
    """
    file_list = []
    if not "." in lineages:
        for pango_lineage in lineages:
            for f in gvf_list:
                if f.startswith(pango_lineage.replace("*", "")) and \
                        f.endswith(".gvf"):
                    file_list.append(f)
    else:
        for f in gvf_list:
            if lineages in f and \
                    f.endswith(".gvf"):
                file_list.append(f)

    return file_list


def find_variant_pop_size(table, pango_lineage_list):
    strain_tsv_df = pd.read_csv(table, header=0, delim_whitespace=True, usecols=['file', 'num_seqs'])  
    variant_num_seqs = []
    for lineage in pango_lineage_list:
        num_seqs = strain_tsv_df[strain_tsv_df['file'].str.startswith(lineage.replace("*",""))]['num_seqs'].values.tolist()
        num_seqs = [x.split(",") for x in num_seqs]
        num_seqs = [item for sublist in num_seqs for item in sublist]
        variant_num_seqs = variant_num_seqs + num_seqs
    variant_pop_size = sum(list(map(int, variant_num_seqs)))

    return variant_pop_size
    

def gvf2tsv(gvf):
    # read in gvf
    gvf_columns = ['#seqid', '#source', '#type', '#start', '#end',
                   '#score', '#strand', '#phase', '#attributes']

    df = pd.read_csv(gvf, sep='\t', names=gvf_columns)
    # remove pragmas and original header
    df = df[~df['#seqid'].str.contains("#")]
    # restart index from 0
    df = df.reset_index(drop=True)

    # split #attributes column into separate columns for each tag
    # split at ;, form dataframe
    attributes = df['#attributes'].str.split(pat=';').apply(pd.Series)
    # last column is a copy of the index so drop it
    attributes = attributes.drop(labels=len(attributes.columns) - 1,
                                 axis=1)

    for column in attributes.columns:
        split = attributes[column].str.split(pat='=').apply(pd.Series)
        title = split[0].drop_duplicates().tolist()[0].lower()
        content = split[1]
        # ignore "tag=" in column content
        attributes[column] = content
        # make attribute tag as column label
        attributes.rename(columns={column: title}, inplace=True)

    # replace attributes column in the original df with the new
    # separated out attributes
    df = pd.concat((df, attributes), axis=1)
    df = df.drop(labels='#attributes', axis=1)

    # remove '#' from column names
    df.columns = df.columns.str.replace("#", "")

<<<<<<< HEAD
    #rename 'dp' column to 'sequence_depth', make 'viral_lineage' plural
    df = df.rename(columns={'sample_size':'obs_sample_size', 'viral_lineage': 'viral_lineages'})
=======
    # drop unwanted columns
    df = df.drop(labels=['source', 'seqid', 'type', 'end', 'strand',
                         'score', 'phase', 'id'], axis=1)

    # rename 'dp' column to 'sequence_depth', make 'viral_lineage'
    # plural
    df = df.rename(columns={'dp': 'sequence_depth',
                            'viral_lineage': 'viral_lineages'})
>>>>>>> 0752ab5f

    return df


def streamline_tsv(df):
    # find identical rows across strains, and keep only one row.

    # change n/a to 0 in 'ao' for counting purposes
    df['ao'] = df['ao'].str.replace("n/a", "0")

<<<<<<< HEAD
    for colname in ['dp', 'ao', 'ro']:
        #split up at commas into new columns: make a new mini-df
        split_series = tsv_df[colname].str.split(pat=',').apply(pd.Series)
        #rename series columns to 'ao_0', 'ao_1', etc.
        split_series.columns = [colname + '_' + str(name) for name in split_series.columns.values]
        #ensure all counts are numeric
        for column in split_series.columns:
            split_series[column] = pd.to_numeric(split_series[column], errors='coerce')
        #append series to tsv_df
        tsv_df = pd.concat([tsv_df, split_series], axis=1)
    
    #make sample size numeric
    tsv_df['obs_sample_size'] = pd.to_numeric(tsv_df['obs_sample_size'], errors='coerce')
    
    cols_to_check = ['name', 'nt_name', 'aa_name', 'multi_aa_name', 'multiaa_comb_mutation', 'start', 'function_category', 'citation', 'comb_mutation', 'function_description', 'heterozygosity']
=======
    for colname in ['sequence_depth', 'ao', 'ro']:
        # split up at commas into new columns: make a new mini-df
        split_series = df[colname].str.split(pat=',').apply(
            pd.Series)
        # rename series columns to 'ao_0', 'a0_1', etc.
        split_series.columns = [colname + '_' + str(name) for name in
                                split_series.columns.values]
        # ensure all counts are numeric
        for column in split_series.columns:
            split_series[column] = pd.to_numeric(split_series[
                                                     column],
                                                 errors='coerce')
        # append series to df
        df = pd.concat([df, split_series], axis=1)
>>>>>>> 0752ab5f

    cols_to_check = ['name', 'nt_name', 'aa_name', 'multi_aa_name',
                     'multiaa_comb_mutation', 'start',
                     'function_category', 'citation',
                     'comb_mutation', 'function_description',
                     'heterozygosity']

    agg_dict = dict((col, 'first') for col in
                    df.columns.values.tolist())
    agg_dict['viral_lineages'] = ', '.join
    agg_dict['clade_defining'] = ', '.join
<<<<<<< HEAD
    
    #sum split columns and sample_size
    for string in ['dp_', 'ao_', 'ro_', 'obs_sample_size']:
        relevant_keys = [key for key, value in agg_dict.items() if string in key.lower()]
        for key in relevant_keys:
            agg_dict[key] = 'sum'
   
    final_df = tsv_df.groupby(cols_to_check).agg(agg_dict)
    
    #rejoin split columns (ao, sequence_depth, ro) with comma separation
    for string in ['dp_', 'ao_', 'ro_']:
        colnames = [i for i in tsv_df.columns.values.tolist() if string in i]
        final_df[string + 'combined'] = final_df[colnames].apply(lambda row: ','.join(row.values.astype(str)), axis=1)
        #drop split columns
        final_df = final_df.drop(labels=colnames, axis=1)
 
    #replace ao, ro, sequence_depth with the added up columns; remove 'who_variant'
    final_df = final_df.drop(labels=['ao', 'ro', 'dp', 'who_variant'], axis=1)
    final_df = final_df.rename(columns={'dp_combined': 'dp', 'ro_combined': 'ro', 'ao_combined': 'ao', 'multiaa_comb_mutation': 'multiaa_mutation_split_names'})

    #remove trailing zeros and commas from 'ao'
    final_df.ao = final_df.ao.str.replace(',0.0','', regex=True)
    #make 'ao' integer type
    final_df.ao = final_df.ao.astype(int)
    
    #add variant_pop_size
    final_df['variant_pop_size'] = variant_pop_size


    #combine viral_lineages and clade_defining into key-value pairs

    #split viral_lineages and clade_defining by ','
    split_lineages = final_df['viral_lineages'].str.split(pat=',').apply(pd.Series) #split at ,, form dataframe
    split_clade_defining = final_df['clade_defining'].str.split(pat=',').apply(pd.Series) #split at ,, form dataframe
    #go through and make key-value pairs of corresponding columns from each
    final_df['clade_defining_status'] = ''
    for col in split_clade_defining.columns:
        final_df['clade_defining_status'] = final_df['clade_defining_status'] + split_lineages[col].astype(str) + '=' + split_clade_defining[col].astype(str) + '; '
    #drop clade_defining status for n/a strains and empty nan=nan pairs
    final_df.clade_defining_status = final_df.clade_defining_status.str.replace('n/a=n/a; ', 'n/a; ')
    final_df.clade_defining_status = final_df.clade_defining_status.str.replace('= n/a', '=n/a')
    final_df.clade_defining_status = final_df.clade_defining_status.str.replace('nan=nan; ', '')
    #strip trailing spaces
    final_df.clade_defining_status = final_df.clade_defining_status.str.rstrip(" ")
    #drop repeated key-value pairs in each row (find these rows as they contain spaces)
    for row in final_df['clade_defining_status']:
        if ' ' in row:
            mylist = row.split('; ')
            newlist = []
            for pair in mylist:
                pair = pair.replace(';', '')
                pair = pair.lstrip(' ')
                newlist.append(pair)
            mylist = list(set(newlist))
            row_str = ', '.join(str(e) for e in mylist)
            mask = final_df['clade_defining_status']==row
            final_df.loc[mask, 'clade_defining_status'] = row_str


    #reorder columns
    cols = ['name', 'nt_name', 'aa_name', 'multi_aa_name', 
       'multiaa_mutation_split_names', 'start', 'vcf_gene', 'chrom_region',
       'mutation_type', 'dp', 'obs_sample_size', 'variant_pop_size', 'ps_filter', 'ps_exc', 'mat_pep_id',
       'mat_pep_desc', 'mat_pep_acc', 'ro', 'ao', 'reference_seq',
       'variant_seq', 'function_category', 'citation',
       'comb_mutation', 'function_description', 'heterozygosity',
       'clade_defining_status', 'status',
       'voi_designation_date', 'voc_designation_date',
       'vum_designation_date']
    final_df = final_df[cols]
    
    return final_df
=======

    # sum split columns
    for string in ['sequence_depth_', 'ao_', 'ro_']:
        relevant_keys = [key for key, value in agg_dict.items() if
                         string in key.lower()]
        for key in relevant_keys:
            agg_dict[key] = 'sum'

    final_df = df.groupby(cols_to_check).agg(agg_dict)

    # rejoin split columns (ao, sequence_depth, ro) with comma
    # separation
    for string in ['sequence_depth_', 'ao_', 'ro_']:
        colnames = [i for i in df.columns.values.tolist() if
                    string in i]
        final_df[string + 'combined'] = final_df[colnames].apply(
            lambda row: ','.join(row.values.astype(str)), axis=1)
        # drop split columns
        final_df = final_df.drop(labels=colnames, axis=1)
>>>>>>> 0752ab5f

    # replace ao, ro, sequence_depth with the added up columns
    final_df = final_df.drop(labels=['ao', 'ro', 'sequence_depth'],
                             axis=1)
    final_df = final_df.rename(columns={'sequence_depth_combined':
                                            'sequence_depth',
                                        'ro_combined': 'ro',
                                        'ao_combined': 'ao'})

    # reorder columns
    cols = ['name', 'nt_name', 'aa_name', 'multi_aa_name',
            'multiaa_comb_mutation', 'start', 'vcf_gene',
            'chrom_region',
            'mutation_type', 'sequence_depth', 'sample_size',
            'ps_filter', 'ps_exc', 'mat_pep_id',
            'mat_pep_desc', 'mat_pep_acc', 'ro', 'ao', 'reference_seq',
            'variant_seq', 'viral_lineages', 'function_category',
            'citation',
            'comb_mutation', 'function_description', 'heterozygosity',
            'clade_defining', 'who_variant', 'status',
            'voi_designation_date', 'voc_designation_date',
            'vum_designation_date']
    final_df = final_df[cols]

    return final_df


if __name__ == '__main__':

    args = parse_args()

    filepath = args.outtsv
    clade_file = args.clades

    # gvf_directory = args.gvf_directory #directory to search
    gvf_files_list = args.gvf_files

    # read in WHO variant/PANGO lineage .tsv
    clades = pd.read_csv(clade_file, sep='\t', header=0,
                         usecols=['who_variant', 'pango_lineage'])

    # get lowercase WHO variant names
    who_variants_list = []
    if args.specify_variants:
        who_variants_list = args.specify_variants
    elif args.all_variants:
        for i in range(0, len(clades['who_variant'])):
            if not clades.loc[i, 'who_variant'] == "Unnamed":
                who_variants_list.append(clades.loc[i, 'who_variant'])
            else:
                who_variants_list.append(clades.loc[i, 'pango_lineage'])

    print(who_variants_list)

    # for each variant called, create a surveillance report
    for who_variant in sorted(who_variants_list):
        who_variant = who_variant.capitalize()
<<<<<<< HEAD
        #get list of relevant pango lineages
        pango_lineages = clades[clades['who_variant']==who_variant]['pango_lineage'].values[0].split(',')  #list of pango lineages from that variant
    
        #get variant population size
        variant_pop_size = find_variant_pop_size(args.table, pango_lineages)
        
        #get list of gvf files pertaining to variant
        gvf_files = find_gvfs(pango_lineages, gvf_directory)
        print(str(len(gvf_files)) + " GVF files found for " + who_variant + " variant.")
    
        #if any GVF files are found, create a surveillance report
=======
        # get list of relevant pango lineages
        # list of pango lineages from that variant
        if not "." in who_variant:
            pango_lineages = \
                clades[clades['who_variant'] == who_variant][
                    'pango_lineage'].values[0].split(',')
        else:
            pango_lineages = who_variant

        # get list of gvf files pertaining to variant
        gvf_files = find_gvfs(lineages=pango_lineages,
                              gvf_list=gvf_files_list)
        print(str(len(gvf_files)) + " GVF files found for " +
              who_variant + " variant.")

        # if any GVF files are found, create a surveillance report
>>>>>>> 0752ab5f
        if len(gvf_files) > 0:

            # convert all gvf files to tsv and concatenate them
            print("Processing:")
            print(gvf_files[0])
            tsv_df = gvf2tsv(gvf_files[0])
            for gvf_file in gvf_files[1:]:
                print(gvf_file)
                new_tsv_df = gvf2tsv(gvf=gvf_file)
                tsv_df = pd.concat([tsv_df, new_tsv_df],
                                   ignore_index=True)

            # streamline final concatenated df, reorder/rename
            # columns where needed
            surveillance_df = streamline_tsv(df=tsv_df)

            # save report as a .tsv
            filename = filepath + '_' + who_variant + '.tsv'
            surveillance_df.to_csv(filename, sep='\t', index=False)
            print("Processing complete.")
            print(who_variant + " surveillance report saved as: " +
                  filename)
            print("")<|MERGE_RESOLUTION|>--- conflicted
+++ resolved
@@ -33,15 +33,9 @@
                                        'make report for (Not '
                                        'case-sensitive).')
     group.add_argument('--all_variants', action="store_true",
-<<<<<<< HEAD
                         help='Create reports for all variants, using all available reference lineage gvf files.  Not case-sensitive.')
     parser.add_argument('--table', type=str, default=None,
                         help='Multi-strain TSV file generated in workflow that contains num_seqs column')
-=======
-                       help='Create reports for all variants, using '
-                            'all available reference lineage gvf '
-                            'files')
->>>>>>> 0752ab5f
 
     return parser.parse_args()
 
@@ -119,19 +113,9 @@
     # remove '#' from column names
     df.columns = df.columns.str.replace("#", "")
 
-<<<<<<< HEAD
     #rename 'dp' column to 'sequence_depth', make 'viral_lineage' plural
     df = df.rename(columns={'sample_size':'obs_sample_size', 'viral_lineage': 'viral_lineages'})
-=======
-    # drop unwanted columns
-    df = df.drop(labels=['source', 'seqid', 'type', 'end', 'strand',
-                         'score', 'phase', 'id'], axis=1)
-
-    # rename 'dp' column to 'sequence_depth', make 'viral_lineage'
-    # plural
-    df = df.rename(columns={'dp': 'sequence_depth',
-                            'viral_lineage': 'viral_lineages'})
->>>>>>> 0752ab5f
+
 
     return df
 
@@ -142,7 +126,7 @@
     # change n/a to 0 in 'ao' for counting purposes
     df['ao'] = df['ao'].str.replace("n/a", "0")
 
-<<<<<<< HEAD
+
     for colname in ['dp', 'ao', 'ro']:
         #split up at commas into new columns: make a new mini-df
         split_series = tsv_df[colname].str.split(pat=',').apply(pd.Series)
@@ -158,22 +142,6 @@
     tsv_df['obs_sample_size'] = pd.to_numeric(tsv_df['obs_sample_size'], errors='coerce')
     
     cols_to_check = ['name', 'nt_name', 'aa_name', 'multi_aa_name', 'multiaa_comb_mutation', 'start', 'function_category', 'citation', 'comb_mutation', 'function_description', 'heterozygosity']
-=======
-    for colname in ['sequence_depth', 'ao', 'ro']:
-        # split up at commas into new columns: make a new mini-df
-        split_series = df[colname].str.split(pat=',').apply(
-            pd.Series)
-        # rename series columns to 'ao_0', 'a0_1', etc.
-        split_series.columns = [colname + '_' + str(name) for name in
-                                split_series.columns.values]
-        # ensure all counts are numeric
-        for column in split_series.columns:
-            split_series[column] = pd.to_numeric(split_series[
-                                                     column],
-                                                 errors='coerce')
-        # append series to df
-        df = pd.concat([df, split_series], axis=1)
->>>>>>> 0752ab5f
 
     cols_to_check = ['name', 'nt_name', 'aa_name', 'multi_aa_name',
                      'multiaa_comb_mutation', 'start',
@@ -185,7 +153,7 @@
                     df.columns.values.tolist())
     agg_dict['viral_lineages'] = ', '.join
     agg_dict['clade_defining'] = ', '.join
-<<<<<<< HEAD
+
     
     #sum split columns and sample_size
     for string in ['dp_', 'ao_', 'ro_', 'obs_sample_size']:
@@ -258,52 +226,6 @@
     final_df = final_df[cols]
     
     return final_df
-=======
-
-    # sum split columns
-    for string in ['sequence_depth_', 'ao_', 'ro_']:
-        relevant_keys = [key for key, value in agg_dict.items() if
-                         string in key.lower()]
-        for key in relevant_keys:
-            agg_dict[key] = 'sum'
-
-    final_df = df.groupby(cols_to_check).agg(agg_dict)
-
-    # rejoin split columns (ao, sequence_depth, ro) with comma
-    # separation
-    for string in ['sequence_depth_', 'ao_', 'ro_']:
-        colnames = [i for i in df.columns.values.tolist() if
-                    string in i]
-        final_df[string + 'combined'] = final_df[colnames].apply(
-            lambda row: ','.join(row.values.astype(str)), axis=1)
-        # drop split columns
-        final_df = final_df.drop(labels=colnames, axis=1)
->>>>>>> 0752ab5f
-
-    # replace ao, ro, sequence_depth with the added up columns
-    final_df = final_df.drop(labels=['ao', 'ro', 'sequence_depth'],
-                             axis=1)
-    final_df = final_df.rename(columns={'sequence_depth_combined':
-                                            'sequence_depth',
-                                        'ro_combined': 'ro',
-                                        'ao_combined': 'ao'})
-
-    # reorder columns
-    cols = ['name', 'nt_name', 'aa_name', 'multi_aa_name',
-            'multiaa_comb_mutation', 'start', 'vcf_gene',
-            'chrom_region',
-            'mutation_type', 'sequence_depth', 'sample_size',
-            'ps_filter', 'ps_exc', 'mat_pep_id',
-            'mat_pep_desc', 'mat_pep_acc', 'ro', 'ao', 'reference_seq',
-            'variant_seq', 'viral_lineages', 'function_category',
-            'citation',
-            'comb_mutation', 'function_description', 'heterozygosity',
-            'clade_defining', 'who_variant', 'status',
-            'voi_designation_date', 'voc_designation_date',
-            'vum_designation_date']
-    final_df = final_df[cols]
-
-    return final_df
 
 
 if __name__ == '__main__':
@@ -336,7 +258,7 @@
     # for each variant called, create a surveillance report
     for who_variant in sorted(who_variants_list):
         who_variant = who_variant.capitalize()
-<<<<<<< HEAD
+
         #get list of relevant pango lineages
         pango_lineages = clades[clades['who_variant']==who_variant]['pango_lineage'].values[0].split(',')  #list of pango lineages from that variant
     
@@ -348,24 +270,7 @@
         print(str(len(gvf_files)) + " GVF files found for " + who_variant + " variant.")
     
         #if any GVF files are found, create a surveillance report
-=======
-        # get list of relevant pango lineages
-        # list of pango lineages from that variant
-        if not "." in who_variant:
-            pango_lineages = \
-                clades[clades['who_variant'] == who_variant][
-                    'pango_lineage'].values[0].split(',')
-        else:
-            pango_lineages = who_variant
-
-        # get list of gvf files pertaining to variant
-        gvf_files = find_gvfs(lineages=pango_lineages,
-                              gvf_list=gvf_files_list)
-        print(str(len(gvf_files)) + " GVF files found for " +
-              who_variant + " variant.")
-
-        # if any GVF files are found, create a surveillance report
->>>>>>> 0752ab5f
+
         if len(gvf_files) > 0:
 
             # convert all gvf files to tsv and concatenate them
